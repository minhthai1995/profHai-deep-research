--- conflicted
+++ resolved
@@ -106,13 +106,8 @@
 
 For a more permanent setup, create a `.env` file in the current `gpt-researcher` directory and input the env vars (without `export`).
 
-<<<<<<< HEAD
-- The default LLM is [GPT](https://platform.openai.com/docs/guides/gpt), but you can use other LLMs such as `claude`, `ollama3`, `gemini`, `mistral` and more. To learn how to change the LLM provider, see the [LLMs documentation](https://docs.gptr.dev/docs/gpt-researcher/llms) page. Please note: this project is optimized for OpenAI GPT models.
-- The default retriever is [Tavily](https://app.tavily.com), but you can refer to other retrievers such as `duckduckgo`, `google`, `bing`, `searchapi`, `serper`, `searx`, `arxiv`, `exa` and more. To learn how to change the search provider, see the [retrievers documentation](https://docs.gptr.dev/docs/gpt-researcher/retrievers) page.
-=======
 - The default LLM is [GPT](https://platform.openai.com/docs/guides/gpt), but you can use other LLMs such as `claude`, `ollama3`, `gemini`, `mistral` and more. To learn how to change the LLM provider, see the [LLMs documentation](https://docs.gptr.dev/docs/gpt-researcher/llms/llms) page. Please note: this project is optimized for OpenAI GPT models.
-- The default retriever is [Tavily](https://app.tavily.com), but you can refer to other retrievers such as `duckduckgo`, `google`, `bing`, `serper`, `searx`, `arxiv`, `exa` and more. To learn how to change the search provider, see the [retrievers documentation](https://docs.gptr.dev/docs/gpt-researcher/search-engines/retrievers) page.
->>>>>>> 5656b24c
+- The default retriever is [Tavily](https://app.tavily.com), but you can refer to other retrievers such as `duckduckgo`, `google`, `bing`, `searchapi`, `serper`, `searx`, `arxiv`, `exa` and more. To learn how to change the search provider, see the [retrievers documentation](https://docs.gptr.dev/docs/gpt-researcher/search-engines/retrievers) page.
 
 ### Quickstart
 
